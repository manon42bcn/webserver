# **************************************************************************** #
#                                                                              #
#                                                         :::      ::::::::    #
#    Makefile                                           :+:      :+:    :+:    #
#                                                     +:+ +:+         +:+      #
#    By: vaguilar <vaguilar@student.42barcelona.    +#+  +:+       +#+         #
#                                                 +#+#+#+#+#+   +#+            #
#    Created: 2022/05/05 22:26:19 by mporras-          #+#    #+#              #
#    Updated: 2024/10/25 21:52:38 by vaguilar         ###   ########.fr        #
#                                                                              #
# **************************************************************************** #

SRCS_FILES		=	webserver.cpp \
					http_codes_helper.cpp \
					main.cpp \
					Logger.cpp \
					SocketHandler.cpp \
					ClientData.cpp \
					HttpRequestHandler.cpp \
					HttpResponseHandler.cpp \
					ServerManager.cpp \
					parse/parse.cpp \
					parse/verifications.cpp \
					parse/utils.cpp \
					parse/print.cpp \
					parse/split.cpp
HEADER_DIR		=	inc
HEADER			=	webserver.hpp \
					http_enum_codes.hpp \
					Logger.hpp \
					SocketHandler.hpp \
					ClientData.hpp \
					HttpRequestHandler.hpp \
					HttpResponseHandler.hpp \
					ServerManager.hpp
SRCS_DIR		=	srcs
OBJS_DIR		=	obj
HEADERS			=	$(wildcard $(HEADER_DIR)/*.hpp)
SRCS 			=	$(addprefix $(SRCS_DIR)/,$(SRCS_FILES))
OBJS			=	$(addprefix $(OBJS_DIR)/,$(SRCS_FILES:.cpp=.o))
CC				=	c++
RM				= 	rm -rf
CFLAGS			=	-std=c++98 -pedantic -Wall -Wextra -Werror -g
NAME			=	webserver
WEBSERVER_PATH 	:= $(dir $(realpath $(lastword $(MAKEFILE_LIST))))

export WEBSERVER_PATH

all: $(OBJS_DIR) $(NAME)

$(NAME): $(OBJS)
	$(CC) $(OBJS) -I$(HEADER_DIR) $(CFLAGS) -lstdc++ -o $(NAME)

$(OBJS_DIR)/%.o: $(SRCS_DIR)/%.cpp $(HEADERS)
	@mkdir -p $(dir $@)
	$(CC) $(CFLAGS) -I$(HEADER_DIR) -c $< -o $@

$(OBJS_DIR):
	-mkdir $(OBJS_DIR)

<<<<<<< HEAD
run: all
	@./webserver configs/test1.conf
=======

run: re
	@./webserver

local: all
	@./webserver
>>>>>>> adc6b825

clean:
	$(RM) $(OBJS)

fclean: clean
	$(RM) $(NAME)
	$(RM) $(OBJS_DIR)

re:	fclean $(OBJS_DIR) $(NAME)

.PHONY: all clean fclean re<|MERGE_RESOLUTION|>--- conflicted
+++ resolved
@@ -6,7 +6,7 @@
 #    By: vaguilar <vaguilar@student.42barcelona.    +#+  +:+       +#+         #
 #                                                 +#+#+#+#+#+   +#+            #
 #    Created: 2022/05/05 22:26:19 by mporras-          #+#    #+#              #
-#    Updated: 2024/10/25 21:52:38 by vaguilar         ###   ########.fr        #
+#    Updated: 2024/10/28 19:08:31 by vaguilar         ###   ########.fr        #
 #                                                                              #
 # **************************************************************************** #
 
@@ -58,17 +58,15 @@
 $(OBJS_DIR):
 	-mkdir $(OBJS_DIR)
 
-<<<<<<< HEAD
-run: all
-	@./webserver configs/test1.conf
-=======
 
 run: re
 	@./webserver
 
 local: all
 	@./webserver
->>>>>>> adc6b825
+
+local: all
+	@./webserver configs/test1.conf
 
 clean:
 	$(RM) $(OBJS)
