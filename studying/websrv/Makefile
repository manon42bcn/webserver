--- conflicted
+++ resolved
@@ -40,10 +40,6 @@
 WEBSERVER_PATH 	:= $(dir $(realpath $(lastword $(MAKEFILE_LIST))))
 
 export WEBSERVER_PATH
-<<<<<<< HEAD
-
-=======
->>>>>>> d6c2e995
 
 all: $(OBJS_DIR) $(NAME)
 
@@ -56,14 +52,11 @@
 $(OBJS_DIR):
 	-mkdir $(OBJS_DIR)
 
-<<<<<<< HEAD
+
 run: re
 	@./webserver
 
 local: all
-=======
-run: all
->>>>>>> d6c2e995
 	@./webserver
 
 clean:
