/* ************************************************************************** */
/*                                                                            */
/*                                                        :::      ::::::::   */
/*   HttpRequestHandler.hpp                             :+:      :+:    :+:   */
/*                                                    +:+ +:+         +:+     */
/*   By: mporras- <manon42bcn@yahoo.com>            +#+  +:+       +#+        */
/*                                                +#+#+#+#+#+   +#+           */
/*   Created: 2024/10/14 11:07:12 by mporras-          #+#    #+#             */
/*   Updated: 2024/10/29 11:00:34 by mporras-         ###   ########.fr       */
/*                                                                            */
/* ************************************************************************** */

#ifndef _HTTPREQUESTHANDLER_HPP_
#define _HTTPREQUESTHANDLER_HPP_

#include "webserver.hpp"
#include "http_enum_codes.hpp"
#include "ClientData.hpp"
#include "Logger.hpp"
#include "HttpResponseHandler.hpp"
#include <string>

#define RH_NAME "HttpRequestHandler"
#define BUFFER_REQUEST  2048
#define MAX_REQUEST     52428800 // 50mb -> it should be loaded by config...
#define URI_MAX         2048

typedef enum s_is_file {
	DIR_IS = 0,
	FILE_IS = 1,
	NONE_IS = 3
} t_is_file;

/**
 * @brief Class to encapsulates the logic of get a request, process it and send a response/error
 *
 */
// TODO: state and access are wip.. just explore differents ways to use them
class HttpRequestHandler {
	private:
	    typedef void (HttpRequestHandler::*validate_step)( );
		const ServerConfig&     _config;
		const Logger*           _log;
		ClientData*             _client_data;
		const LocationConfig*   _location;
		int                     _fd;
		size_t 					_max_request;
//	    request
	    std::string             _request;
	    std::string             _header;
	    std::string             _body;
		std::string 			_content_type;
	    size_t                  _content_leght;
//	    parsed
	    e_methods               _method;
	    std::string             _path;
	    std::string             _normalized_path;
		std::string 			_query_encoded;
		e_path_type				_path_type;
	    std::string             _boundary;
	    e_access                _access;
	    bool                    _sanity;
	    e_http_sts              _status;
		bool					_cgi;
	    std::string             _script;
	    std::string             _path_info;

		// Init request handler
		void read_request_header();
		void parse_method_and_path();
		void parse_path_type();
	    void parse_header();
	    void load_header_data();
	    void load_content();
	    void validate_request();
//		void parse_content_type();
	    void get_location_config();
		void handle_request();
		void normalize_request_path();
<<<<<<< HEAD
	    void request_path_cgi();
=======
//	    void request_path_cgi();
>>>>>>> 480f2b11
//		void validate_post_path();
	    void turn_off_sanity(e_http_sts status, std::string detail);

	public:
		HttpRequestHandler(const Logger* log, ClientData* client_data);
	    ~HttpRequestHandler();
		//	Temporal Method to debug responses for each method
//		void send_detailed_response(std::string requested_path);

};


#endif
<|MERGE_RESOLUTION|>--- conflicted
+++ resolved
@@ -62,8 +62,6 @@
 	    bool                    _sanity;
 	    e_http_sts              _status;
 		bool					_cgi;
-	    std::string             _script;
-	    std::string             _path_info;
 
 		// Init request handler
 		void read_request_header();
@@ -77,11 +75,7 @@
 	    void get_location_config();
 		void handle_request();
 		void normalize_request_path();
-<<<<<<< HEAD
-	    void request_path_cgi();
-=======
 //	    void request_path_cgi();
->>>>>>> 480f2b11
 //		void validate_post_path();
 	    void turn_off_sanity(e_http_sts status, std::string detail);
 
