--- conflicted
+++ resolved
@@ -83,13 +83,9 @@
 	bool                                cgi_file;
 	std::map<std::string, t_cgi>		cgi_locations;
 	std::map<int, std::string>			redirections;
-<<<<<<< HEAD
 	bool								is_root;
-	LocationConfig(): loc_error_mode(LITERAL), autoindex(false), cgi_file(false), is_root(false)
-=======
 	bool                                is_redir;
-	LocationConfig(): loc_error_mode(LITERAL), autoindex(false), cgi_file(false), is_redir(false)
->>>>>>> 5b5c6d2a
+	LocationConfig(): loc_error_mode(LITERAL), autoindex(false), cgi_file(false), is_root(false), is_redir(false)
 	                  {loc_allowed_methods = 0; loc_default_pages = std::vector<std::string>();};
 	LocationConfig(std::string r, std::vector<std::string>& dp, t_mode em, std::map<int, std::string>& ep) :
 			loc_root(r), loc_default_pages(dp), loc_error_mode(em), loc_error_pages(ep), loc_allowed_methods(0), cgi_file(true){};
