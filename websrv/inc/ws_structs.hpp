--- conflicted
+++ resolved
@@ -6,7 +6,7 @@
 /*   By: mporras- <manon42bcn@yahoo.com>            +#+  +:+       +#+        */
 /*                                                +#+#+#+#+#+   +#+           */
 /*   Created: 2024/11/17 21:15:39 by mporras-          #+#    #+#             */
-/*   Updated: 2024/11/19 21:47:30 by mporras-         ###   ########.fr       */
+/*   Updated: 2024/11/18 15:47:35 by mporras-         ###   ########.fr       */
 /*                                                                            */
 /* ************************************************************************** */
 
@@ -93,13 +93,9 @@
 	bool                                autoindex;
 	bool                                cgi_file;
 	std::map<std::string, t_cgi>		cgi_locations;
-<<<<<<< HEAD
 	std::map<int, std::string>			redirections;
-	LocationConfig() {loc_allowed_methods = 0; loc_default_pages = std::vector<std::string>();};
-=======
 	LocationConfig(): loc_error_mode(LITERAL), autoindex(false), cgi_file(false)
 	                  {loc_allowed_methods = 0; loc_default_pages = std::vector<std::string>();};
->>>>>>> adf8ac97
 	LocationConfig(std::string r, std::vector<std::string>& dp, t_mode em, std::map<int, std::string>& ep) :
 			loc_root(r), loc_default_pages(dp), loc_error_mode(em), loc_error_pages(ep), loc_allowed_methods(0), cgi_file(true){};
 
@@ -121,7 +117,6 @@
 	std::string ws_root;
 	std::string ws_errors_root; // Es un root de defecto para las paginas de error (?)
 	t_mode      ws_error_mode; // (?)
-	ServerConfig() : port(-42) {};
 };
 
 struct CacheEntry {
